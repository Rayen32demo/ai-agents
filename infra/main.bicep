--- conflicted
+++ resolved
@@ -275,7 +275,7 @@
     containerAppsEnvironmentName: containerApps.outputs.environmentName
     containerRegistryName: containerApps.outputs.registryName
     projectConnectionString: projectConnectionString
-    chatDeploymentName: chatDeploymentName
+    agentDeploymentName: agentDeploymentName
     searchConnectionName: searchConnectionName
     exists: apiAppExists
   }
@@ -358,20 +358,8 @@
   name: 'backend-role-azureai-developer-rg'
   scope: rg
   params: {
-<<<<<<< HEAD
     principalId: api.outputs.SERVICE_API_IDENTITY_PRINCIPAL_ID
     roleDefinitionId: '64702f94-c441-49e6-a78b-ef80e0188fee'
-=======
-    name: 'ca-api-${resourceToken}'
-    location: location
-    tags: tags
-    identityName: '${abbrs.managedIdentityUserAssignedIdentities}api-${resourceToken}'
-    containerAppsEnvironmentName: containerApps.outputs.environmentName
-    containerRegistryName: containerApps.outputs.registryName
-    projectConnectionString: projectConnectionString
-    agentDeploymentName: agentDeploymentName
-    exists: apiAppExists
->>>>>>> 477544d2
   }
 }
 
@@ -380,12 +368,8 @@
 // Outputs required for local development server
 output AZURE_TENANT_ID string = tenant().tenantId
 output AZURE_AIPROJECT_CONNECTION_STRING string = projectConnectionString
-<<<<<<< HEAD
-output AZURE_AI_CHAT_DEPLOYMENT_NAME string = chatDeploymentName
+output AZURE_AI_AGENT_DEPLOYMENT_NAME string = agentDeploymentName
 output AZURE_AI_SEARCH_CONNECTION_NAME string = searchConnectionName
-=======
-output AZURE_AI_AGENT_DEPLOYMENT_NAME string = agentDeploymentName
->>>>>>> 477544d2
 
 // Outputs required by azd for ACA
 output AZURE_CONTAINER_ENVIRONMENT_NAME string = containerApps.outputs.environmentName
